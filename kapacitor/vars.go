--- conflicted
+++ resolved
@@ -76,20 +76,12 @@
 	}
 }
 
-<<<<<<< HEAD
-// NotEmpty is an error collector testing strings for existence.
-=======
 // NotEmpty is an error collector checking if strings are empty values
->>>>>>> e5afdc3c
 type NotEmpty struct {
 	Err error
 }
 
-<<<<<<< HEAD
-// Valid checks if string is not empty
-=======
 // Valid checks if string s is empty and if so reports an error using name
->>>>>>> e5afdc3c
 func (n *NotEmpty) Valid(name, s string) error {
 	if n.Err != nil {
 		return n.Err
@@ -101,11 +93,7 @@
 	return n.Err
 }
 
-<<<<<<< HEAD
-// Escape escapes all single quoted strings
-=======
 // Escape sanitizes strings with single quotes for kapacitor
->>>>>>> e5afdc3c
 func Escape(str string) string {
 	return strings.Replace(str, "'", `\'`, -1)
 }
