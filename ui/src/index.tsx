--- conflicted
+++ resolved
@@ -206,57 +206,6 @@
               </Route>
               <Route component={Signin}>
                 <Route component={GetMe}>
-<<<<<<< HEAD
-                  <Route component={GetOrganizations}>
-                    <Route path="/">
-                      <Route path="no-orgs" component={NoOrgsPage} />
-                      <IndexRoute component={RouteToOrg} />
-                      <Route path="orgs" component={App}>
-                        <Route path="new" component={CreateOrgOverlay} />
-                        <Route path=":orgID" component={SetOrg}>
-                          <IndexRoute component={MePage} />
-                          <Route path="tasks" component={TasksPage}>
-                            <Route
-                              path=":id/export"
-                              component={TaskExportOverlay}
-                            />
-                            <Route
-                              path="import"
-                              component={TaskImportOverlay}
-                            />
-                            <Route
-                              path="import/template"
-                              component={TaskImportFromTemplateOverlay}
-                            />
-                          </Route>
-                          <Route
-                            path="tasks/:id/runs"
-                            component={TaskRunsPage}
-                          />
-                          <Route path="tasks/new" component={TaskPage} />
-                          <Route path="tasks/:id" component={TaskEditPage} />
-                          <Route
-                            path="data-explorer"
-                            component={DataExplorerPage}
-                          >
-                            <Route path="save" component={SaveAsOverlay} />
-                            <Route
-                              path="delete-data"
-                              component={DEDeleteDataOverlay}
-                            />
-                          </Route>
-                          <FeatureFlag name="notebooks">
-                            <Route
-                              path="notebooks"
-                              component={NotebooksPage}
-                            />
-                          </FeatureFlag>
-                          <Route path="dashboards" component={DashboardsIndex}>
-                            <Route
-                              path="import"
-                              component={DashboardImportOverlay}
-                            />
-=======
                   <Route component={GetFlags}>
                     <Route component={GetOrganizations}>
                       <Route path="/">
@@ -280,7 +229,6 @@
                                 component={TaskImportFromTemplateOverlay}
                               />
                             </Route>
->>>>>>> 3fd73151
                             <Route
                               path="tasks/:id/runs"
                               component={TaskRunsPage}
@@ -297,6 +245,12 @@
                                 component={DEDeleteDataOverlay}
                               />
                             </Route>
+                            <FeatureFlag name="notebooks">
+                              <Route
+                                path="notebooks"
+                                component={NotebooksPage}
+                              />
+                            </FeatureFlag>
                             <Route
                               path="dashboards"
                               component={DashboardsIndex}
